--- conflicted
+++ resolved
@@ -5,11 +5,6 @@
 import ReactDOM from 'react-dom';
 import AppDispatcher from '../dispatcher/app_dispatcher.jsx';
 import Client from 'utils/web_client.jsx';
-<<<<<<< HEAD
-=======
-import * as AsyncClient from 'utils/async_client.jsx';
-import ChannelStore from 'stores/channel_store.jsx';
->>>>>>> 97423823
 import UserStore from 'stores/user_store.jsx';
 import PostDeletedModal from './post_deleted_modal.jsx';
 import PostStore from 'stores/post_store.jsx';
@@ -151,24 +146,8 @@
         GlobalActions.emitUserCommentedEvent(post);
         Client.createPost(
             post,
-<<<<<<< HEAD
             () => {
-                // DO nothing. Websockets will handle this.
-=======
-            (data) => {
-                AsyncClient.getPosts(this.props.channelId);
-
-                const channel = ChannelStore.get(this.props.channelId);
-                const member = ChannelStore.getMember(this.props.channelId);
-                member.msg_count = channel.total_msg_count;
-                member.last_viewed_at = Date.now();
-                ChannelStore.setChannelMember(member);
-
-                AppDispatcher.handleServerAction({
-                    type: ActionTypes.RECEIVED_POST,
-                    post: data
-                });
->>>>>>> 97423823
+                PostStore.removePendingPost(post.channel_id, post.pending_post_id);
             },
             (err) => {
                 if (err.id === 'api.post.create_post.root_id.app_error') {
